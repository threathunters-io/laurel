use std::collections::HashMap;
use std::convert::{TryFrom, TryInto};
use std::fmt::{self, Debug, Display};
use std::iter::Iterator;
use std::ops::Range;
use std::str;
use std::string::*;

use indexmap::IndexMap;

use lazy_static::lazy_static;

use serde::ser::SerializeMap;
use serde::{Serialize, Serializer};

use crate::constants::*;
use crate::quoted_string::ToQuotedString;

/// Collect records in [`EventBody`] context as single or multiple
/// instances.
///
/// Examples for single instances are `SYSCALL`,`EXECVE` (even if the
/// latter can be split across multiple lines). An example for
/// multiple instances is `PATH`.
///
/// "Multi" records are serialized as list-of-maps (`[ { "key":
/// "value", … }, { "key": "value", … } … ]`)
#[derive(Debug, Clone)]
pub enum EventValues {
    // e.g SYSCALL, EXECVE
    Single(Record),
    // e.g. PATH
    Multi(Vec<Record>),
}

impl Serialize for EventValues {
    #[inline(always)]
    fn serialize<S: Serializer>(&self, s: S) -> Result<S::Ok, S::Error> {
        match self {
            EventValues::Single(rv) => rv.serialize(s),
            EventValues::Multi(rvs) => s.collect_seq(rvs),
        }
    }
}

#[derive(Clone, Debug)]
pub struct Event {
    pub node: Option<Vec<u8>>,
    pub id: EventID,
    pub body: IndexMap<MessageType, EventValues>,
    pub filter: bool,
}

impl Event {
    pub fn new(node: Option<Vec<u8>>, id: EventID) -> Self {
        Event {
            node,
            id,
            body: IndexMap::with_capacity(5),
            filter: false,
        }
    }
}

impl Serialize for Event {
    #[inline(always)]
    fn serialize<S>(&self, s: S) -> Result<S::Ok, S::Error>
    where
        S: Serializer,
    {
        let length = self.body.len() + if self.node.is_some() { 2 } else { 1 };
        let mut map = s.serialize_map(Some(length))?;
        map.serialize_key("ID")?;
        map.serialize_value(&self.id)?;
        if let Some(node) = &self.node {
            map.serialize_key("NODE")?;
            map.serialize_value(&node.as_slice().to_quoted_string())?;
        }
        for (k, v) in &self.body {
            map.serialize_entry(&k, &v)?;
        }
        map.end()
    }
}

/// The identifier of an audit event, corresponding to the
/// `msg=audit(…)` part of every _auditd(8)_ log line.
///
/// It consists of a mullisecond-precision timestamp and a sequence
/// number, thus guaranteeing per-host uniqueness.
#[derive(Debug, PartialEq, Eq, PartialOrd, Ord, Hash, Clone, Copy, Default)]
pub struct EventID {
    pub timestamp: u64,
    pub sequence: u32,
}

impl Display for EventID {
    fn fmt(&self, f: &mut fmt::Formatter) -> fmt::Result {
        write!(
            f,
            "{}.{:03}:{}",
            self.timestamp / 1000,
            self.timestamp % 1000,
            self.sequence
        )
    }
}

impl Serialize for EventID {
    #[inline(always)]
    fn serialize<S: Serializer>(&self, s: S) -> Result<S::Ok, S::Error> {
        s.collect_str(&self)
    }
}

impl PartialEq<str> for EventID {
    fn eq(&self, other: &str) -> bool {
<<<<<<< HEAD
        &format!("{self}") == other
=======
        format!("{self}") == other
>>>>>>> 84327e45
    }
}

/// The type of an audit message, corresponding to the `type=…` part
/// of every _auditd(8)_ log line.
///
/// The implementation uses the same 32bit unsigned integer that is
/// used by the Linux Audit API.
///
/// The mappings between numeric and symbolic values is generated
/// using CSV retrieved from the [`Linux Audit Project`]'s
/// documentation.
///
/// [`Linux Audit Project`]: https://github.com/linux-audit/audit-documentation
#[derive(PartialEq, Eq, Hash, Default, Clone, Copy)]
pub struct MessageType(pub u32);

impl Display for MessageType {
    fn fmt(&self, f: &mut fmt::Formatter<'_>) -> fmt::Result {
        match EVENT_NAMES.get(&(self.0)) {
            Some(name) => write!(f, "{}", name),
            None => write!(f, "UNKNOWN[{}]", self.0),
        }
    }
}

impl Debug for MessageType {
    fn fmt(&self, f: &mut fmt::Formatter<'_>) -> fmt::Result {
        write!(
            f,
            "MessageType({})",
            match EVENT_NAMES.get(&(self.0)) {
                Some(name) => name.to_string(),
                None => format!("{}", self.0),
            }
        )
    }
}

impl Serialize for MessageType {
    #[inline(always)]
    fn serialize<S: Serializer>(&self, s: S) -> Result<S::Ok, S::Error> {
        match EVENT_NAMES.get(&(self.0)) {
            Some(name) => s.collect_str(name),
            None => s.collect_str(&format_args!("UNKNOWN[{}]", self.0)),
        }
    }
}

impl MessageType {
    /// True for messages that are part of multi-part events from
    /// kernel-space.
    ///
    /// This mimics auparse logic as of version 3.0.6
    pub fn is_multipart(&self) -> bool {
        (1300..2100).contains(&self.0) || self == &msg_type::LOGIN
    }
}

/// Common values found in SYSCALL records
#[derive(Debug, PartialEq, Eq, Clone, Copy, Hash)]
pub enum Common {
    Arch,
    Syscall,
    Success,
    Exit,
    Items,
    PPid,
    Pid,
    Tty,
    Ses,
    Comm,
    Exe,
    Subj,
    Key,
}

const COMMON: &[(&str, Common)] = &[
    ("arch", Common::Arch),
    ("syscall", Common::Syscall),
    ("success", Common::Success),
    ("exit", Common::Exit),
    ("items", Common::Items),
    ("ppid", Common::PPid),
    ("pid", Common::Pid),
    ("tty", Common::Tty),
    ("ses", Common::Ses),
    ("comm", Common::Comm),
    ("exe", Common::Exe),
    ("subj", Common::Subj),
    ("key", Common::Key),
];

lazy_static! {
    static ref COMMON_TYPES: HashMap<&'static [u8], Common> = {
        let mut hm = HashMap::with_capacity(COMMON.len());
        for (name, value) in COMMON {
            hm.insert(name.as_bytes(), *value);
        }
        hm
    };
    static ref COMMON_NAMES: HashMap<Common, &'static str> = {
        let mut hm = HashMap::with_capacity(COMMON.len());
        for (name, value) in COMMON {
            hm.insert(*value, *name);
        }
        hm
    };
}

pub fn initialize() {
    lazy_static::initialize(&COMMON_TYPES);
    lazy_static::initialize(&COMMON_NAMES);
}

impl TryFrom<&[u8]> for Common {
    type Error = &'static str;
    fn try_from(value: &[u8]) -> Result<Self, Self::Error> {
        COMMON_TYPES.get(&value).copied().ok_or("unknown key")
    }
}

impl From<Common> for &str {
    fn from(value: Common) -> Self {
        COMMON_NAMES[&value]
    }
}

impl Display for Common {
    fn fmt(&self, f: &mut fmt::Formatter<'_>) -> fmt::Result {
        write!(f, "{}", COMMON_NAMES[self])
    }
}

pub(crate) type NVec = tinyvec::TinyVec<[u8; 14]>;

/// Representation of the key part of key/value pairs in [`Record`]
#[derive(PartialEq, Eq, Clone)]
pub enum Key {
    /// regular ASCII-only name as returned by parser
    Name(NVec),
    /// special case for *uid
    NameUID(NVec),
    /// special case for *gid
    NameGID(NVec),
    /// special case for common values
    Common(Common),
    /// regular ASCII-only name, output/serialization in all-caps, for
    /// translated / "enriched" values
    NameTranslated(NVec),
    /// `a0`, `a1`, `a2[0]`, `a2[1]`…
    Arg(u32, Option<u16>),
    /// `a0_len` …
    ArgLen(u32),
    Literal(&'static str),
}

impl Default for Key {
    fn default() -> Self {
        Key::Literal("no_key")
    }
}

impl Debug for Key {
    fn fmt(&self, f: &mut fmt::Formatter<'_>) -> fmt::Result {
        f.write_str(&self.to_string())
    }
}

impl Display for Key {
    fn fmt(&self, f: &mut fmt::Formatter<'_>) -> fmt::Result {
        match self {
            Key::Arg(x, Some(y)) => write!(f, "a{}[{}]", x, y),
            Key::Arg(x, None) => write!(f, "a{}", x),
            Key::ArgLen(x) => write!(f, "a{}_len", x),
            Key::Name(r) | Key::NameUID(r) | Key::NameGID(r) => {
                // safety: The parser guarantees an ASCII-only key.
                let s = unsafe { str::from_utf8_unchecked(r) };
                f.write_str(s)
            }
            Key::Common(c) => write!(f, "{}", c),
            Key::NameTranslated(r) => {
                // safety: The parser guarantees an ASCII-only key.
                let s = unsafe { str::from_utf8_unchecked(r) };
                f.write_str(&str::to_ascii_uppercase(s))
            }
            Key::Literal(s) => f.write_str(s),
        }
    }
}

impl Serialize for Key {
    #[inline(always)]
    fn serialize<S: Serializer>(&self, s: S) -> Result<S::Ok, S::Error> {
        match self {
            Key::Arg(x, Some(y)) => s.collect_str(&format_args!("a{}[{}]", x, y)),
            Key::Arg(x, None) => s.collect_str(&format_args!("a{}", x)),
            Key::ArgLen(x) => s.collect_str(&format_args!("a{}_len", x)),
            Key::Name(r) | Key::NameUID(r) | Key::NameGID(r) => {
                // safety: The parser guarantees an ASCII-only key.
                s.collect_str(unsafe { str::from_utf8_unchecked(r) })
            }
            Key::Common(c) => s.collect_str(&format_args!("{}", c)),
            Key::NameTranslated(r) => {
                // safety: The parser guarantees an ASCII-only key.
                s.collect_str(&str::to_ascii_uppercase(unsafe {
                    str::from_utf8_unchecked(r)
                }))
            }
            Key::Literal(l) => s.collect_str(l),
        }
    }
}

impl PartialEq<str> for Key {
    fn eq(&self, other: &str) -> bool {
        self == other.as_bytes()
    }
}

impl PartialEq<[u8]> for Key {
    fn eq(&self, other: &[u8]) -> bool {
        match self {
            Key::Name(r) | Key::NameUID(r) | Key::NameGID(r) => r.as_ref() == other,
            _ => self.to_string().as_bytes() == other,
        }
    }
}

/// Quotes in [`Value`] strings
#[derive(PartialEq, Eq, Clone, Copy)]
pub enum Quote {
    None,
    Single,
    Double,
    Braces,
}

#[derive(Clone)]
pub enum Number {
    Hex(u64),
    Dec(i64),
    Oct(u64),
}

impl Debug for Number {
    fn fmt(&self, f: &mut fmt::Formatter<'_>) -> fmt::Result {
        write!(f, "Num:<{}>", self)
    }
}

impl Display for Number {
    fn fmt(&self, f: &mut fmt::Formatter<'_>) -> fmt::Result {
        match self {
            Number::Hex(n) => write!(f, "0x{:x}", n),
            Number::Dec(n) => write!(f, "{}", n),
            Number::Oct(n) => write!(f, "0o{:o}", n),
        }
    }
}

impl Serialize for Number {
    #[inline(always)]
    fn serialize<S: Serializer>(&self, s: S) -> Result<S::Ok, S::Error> {
        match self {
            Number::Dec(n) => s.serialize_i64(*n),
            _ => s.collect_str(&format_args!("{}", self)),
        }
    }
}

/// Representation of the value part of key/value pairs in [`Record`]
#[derive(Clone)]
pub enum Value {
    Empty,
    Str(Range<usize>, Quote),
    /// Segments are generated in Coalesce::normalize() from `EXECVE`
    /// / `aX[Y]` fragments.
    Segments(Vec<Range<usize>>),
    /// Lists are generated in Coalesce::normalize() e.g.: `EXECVE` /
    /// `a0`, `a1`, `a2` … -> `ARGV`
    List(Vec<Value>),
    StringifiedList(Vec<Value>),
    /// Key/Value map, used in ENV (environment variables) list
    Map(Vec<(SimpleKey, SimpleValue)>),
    /// Values generated in parse() from unquoted Str values
    ///
    /// For example, `SYSCALL` / `a0` etc are interpreted as
    /// hexadecimal numbers.
    Number(Number),
    /// Elements removed from ARGV lists
    Skipped((usize, usize)),
    Literal(&'static str),
}

impl Default for Value {
    fn default() -> Self {
        Self::Empty
    }
}

impl Value {
    pub fn str_len(&self) -> usize {
        match self {
            Value::Str(r, _) => r.len(),
            Value::Segments(vr) => vr.iter().map(|r| r.len()).sum(),
            _ => 0,
        }
    }
}

#[derive(Clone)]
pub enum SimpleKey {
    Str(Range<usize>),
    Literal(&'static str),
}

#[derive(Clone)]
pub enum SimpleValue {
    Str(Range<usize>),
    Number(Number),
}

/// List of [`Key`]/[`Value`] pairs, that are, for the most part,
/// stored offsets into the raw log line.
#[derive(Default, Clone)]
pub struct Record {
    pub elems: Vec<(Key, Value)>,
    pub raw: Vec<u8>,
}

impl Debug for Record {
    fn fmt(&self, f: &mut fmt::Formatter<'_>) -> fmt::Result {
        let mut seq = f.debug_struct("Record");
        for (k, v) in self {
            seq.field(&k.to_string(), &v);
        }
        seq.finish()
    }
}

impl Serialize for Record {
    #[inline(always)]
    fn serialize<S: Serializer>(&self, s: S) -> Result<S::Ok, S::Error> {
        let mut map = s.serialize_map(None)?;
        for (k, v) in self.into_iter() {
            match k {
                Key::Arg(_, _) | Key::ArgLen(_) => continue,
                _ => map.serialize_entry(&k, &v)?,
            }
        }
        map.end()
    }
}

impl Record {
    /// Merges two Records into one
    pub fn extend(&mut self, other: Self) {
        let rawlen = self.raw.len();
        self.raw.extend(other.raw);
        self.elems.extend(
            other
                .elems
                .into_iter()
                .map(|(k, v)| {
                    (
                        k,
                        match v {
                            Value::Str(r, q) => Value::Str(r.offset(rawlen), q),
                            Value::Empty | Value::Number(_) | Value::Literal(_) => v,
                            Value::Map(kv) => Value::Map(
                                kv.into_iter()
                                    .map(|(k, v)| {
                                        (
                                            k,
                                            match v {
                                                SimpleValue::Str(r) => {
                                                    SimpleValue::Str(r.offset(rawlen))
                                                }
                                                _ => v,
                                            },
                                        )
                                    })
                                    .collect(),
                            ),
                            Value::Segments(_) => {
                                panic!("Value::Segments should only exist in EXECVE")
                            }
                            Value::Skipped(_) => {
                                panic!("Value::Skipped should only exist in EXECVE")
                            }
                            Value::List(_) | Value::StringifiedList(_) => {
                                panic!("Value::List should only exist in EXECVE")
                            }
                        },
                    )
                })
                .collect::<Vec<_>>(),
        )
    }

    /// Retrieves the first value found for a given key
    pub fn get<K: AsRef<[u8]>>(&self, key: K) -> Option<RValue> {
        let key = key.as_ref();
        for (k, v) in self {
            if format!("{}", k).as_bytes() == key {
                return Some(v);
            }
        }
        None
    }

    /// Add a byte string to a record.
    pub fn put<S: AsRef<[u8]>>(&mut self, s: S) -> Range<usize> {
        let s = s.as_ref();
        let b = self.raw.len();
        self.raw.extend(s);
        b..b + s.len()
    }
}

impl<'a> IntoIterator for &'a Record {
    type Item = (&'a Key, RValue<'a>);
    type IntoIter = RecordIterator<'a>;
    fn into_iter(self) -> Self::IntoIter {
        RecordIterator { count: 0, r: self }
    }
}

pub struct RecordIterator<'a> {
    r: &'a Record,
    count: usize,
}

impl<'a> Iterator for RecordIterator<'a> {
    type Item = (&'a Key, RValue<'a>);
    fn next(&mut self) -> Option<Self::Item> {
        self.count += 1;
        self.r.elems.get(self.count - 1).map(|(key, value)| {
            (
                key,
                RValue {
                    value,
                    raw: &self.r.raw,
                },
            )
        })
    }
}

/// RValue is borrowed from Record.
#[derive(Clone, Copy)]
pub struct RValue<'a> {
    pub value: &'a Value,
    pub raw: &'a [u8],
}

impl TryFrom<RValue<'_>> for Vec<u8> {
    type Error = &'static str;
    fn try_from(v: RValue) -> Result<Self, Self::Error> {
        match v.value {
            Value::Str(r, Quote::Braces) => {
                let mut s = Vec::with_capacity(r.len() + 2);
                s.push(b'{');
                s.extend(Vec::from(&v.raw[r.clone()]));
                s.push(b'}');
                Ok(s)
            }
            Value::Str(r, _) => Ok(Vec::from(&v.raw[r.clone()])),
            Value::Empty => Ok("".into()),
            Value::Segments(ranges) => {
                let l = ranges.iter().map(|r| r.len()).sum();
                let mut sb = Vec::with_capacity(l);
                for r in ranges {
                    sb.extend(Vec::from(&v.raw[r.clone()]));
                }
                Ok(sb)
            }
            Value::Number(_) => Err("Won't convert number to string"),
            Value::List(_) | Value::StringifiedList(_) => Err("Can't convert list to scalar"),
            Value::Map(_) => Err("Can't convert map to scalar"),
            Value::Skipped(_) => Err("Can't convert skipped to scalar"),
            Value::Literal(s) => Ok(s.to_string().into()),
        }
    }
}

impl TryFrom<RValue<'_>> for Vec<Vec<u8>> {
    type Error = &'static str;
    fn try_from(value: RValue) -> Result<Self, Self::Error> {
        match value.value {
            Value::List(values) | Value::StringifiedList(values) => {
                let mut rv = Vec::with_capacity(values.len());
                for v in values {
                    let s = Vec::try_from(RValue {
                        value: v,
                        raw: value.raw,
                    })?;
                    rv.push(s);
                }
                Ok(rv)
            }
            _ => Err("not a list"),
        }
    }
}

impl Debug for RValue<'_> {
    fn fmt(&self, f: &mut fmt::Formatter<'_>) -> fmt::Result {
        match &self.value {
            Value::Str(r, _q) => write!(
                f,
                "Str:<{}>",
                &String::from_utf8_lossy(&self.raw[r.clone()])
            ),
            Value::Empty => write!(f, "Empty"),
            Value::Segments(segs) => {
                write!(f, "Segments<")?;
                for (n, r) in segs.iter().enumerate() {
                    if n > 0 {
                        write!(f, ", ")?;
                    }
                    write!(f, "{}", String::from_utf8_lossy(&self.raw[r.clone()]))?;
                }
                write!(f, ">")
            }
            Value::List(vs) => {
                write!(f, "List:<")?;
                for (n, v) in vs.iter().enumerate() {
                    if n > 0 {
                        write!(f, ", ")?;
                    }
                    match v {
                        Value::Str(r, _) => {
                            write!(f, "{}", String::from_utf8_lossy(&self.raw[r.clone()]))?;
                        }
                        Value::Segments(rs) => {
                            for r in rs {
                                write!(f, "{}", String::from_utf8_lossy(&self.raw[r.clone()]))?;
                            }
                        }
                        Value::Number(n) => write!(f, "{:?}", n)?,
                        Value::Skipped(n) => {
                            write!(f, "Skip<elems{} bytes={}>", n.0, n.1)?;
                        }
                        Value::Empty => panic!("list can't contain empty value"),
                        Value::List(_) | Value::StringifiedList(_) => {
                            panic!("list can't contain list")
                        }
                        Value::Map(_) => panic!("list can't contain map"),
                        Value::Literal(v) => write!(f, "{:?}", v)?,
                    }
                }
                write!(f, ">")
            }
            Value::StringifiedList(vs) => {
                write!(f, "StringifiedList:<")?;
                for (n, v) in vs.iter().enumerate() {
                    if n > 0 {
                        write!(f, " ")?;
                    }
                    match v {
                        Value::Str(r, _) => {
                            write!(f, "{}", String::from_utf8_lossy(&self.raw[r.clone()]))?;
                        }
                        Value::Segments(rs) => {
                            for r in rs {
                                write!(f, "{}", String::from_utf8_lossy(&self.raw[r.clone()]))?;
                            }
                        }
                        Value::Number(n) => write!(f, "{:?}", n)?,
                        Value::Skipped(n) => {
                            write!(f, "Skip<elems={} bytes={}>", n.0, n.1)?;
                        }
                        Value::Empty => panic!("list can't contain empty value"),
                        Value::List(_) | Value::StringifiedList(_) => {
                            panic!("list can't contain list")
                        }
                        Value::Map(_) => panic!("List can't contain mapr"),
                        Value::Literal(v) => write!(f, "{}", v)?,
                    }
                }
                write!(f, ">")
            }
            Value::Map(vs) => {
                write!(f, "Map:<")?;
                for (n, v) in vs.iter().enumerate() {
                    if n > 0 {
                        write!(f, " ")?;
                    }
                    let v = match &v.1 {
                        SimpleValue::Str(r) => String::from_utf8_lossy(&self.raw[r.clone()]).into(),
                        SimpleValue::Number(n) => format!("{:?}", n),
                    };
                    write!(f, "{}={}", n, v)?;
                }
                write!(f, ">")
            }
            Value::Number(n) => write!(f, "{:?}", n),
            Value::Skipped(n) => write!(f, "Skip<elems={} bytes={}>", n.0, n.1),
            Value::Literal(s) => write!(f, "{:?}", s),
        }
    }
}

impl Serialize for RValue<'_> {
    #[inline(always)]
    fn serialize<S: Serializer>(&self, s: S) -> Result<S::Ok, S::Error> {
        match self.value {
            Value::Empty => s.serialize_none(),
            Value::Str(r, q) => {
                let (q1, q2) = if let Quote::Braces = q {
                    ("{", "}")
                } else {
                    ("", "")
                };
                s.collect_str(&format_args!(
                    "{}{}{}",
                    q1,
                    &self.raw[r.clone()].to_quoted_string(),
                    q2
                ))
            }
            Value::Segments(segs) => {
                let l = segs.iter().map(|r| r.len()).sum();
                let mut sb = String::with_capacity(l);
                for seg in segs {
                    sb.push_str(&self.raw[seg.clone()].to_quoted_string());
                }
                s.collect_str(&sb)
            }
            Value::List(vs) => s.collect_seq(vs.iter().map(|v| RValue {
                raw: self.raw,
                value: v,
            })),
            Value::StringifiedList(vs) => {
                let mut buf: Vec<u8> = Vec::with_capacity(vs.len());
                let mut first = true;
                for v in vs {
                    if first {
                        first = false;
                    } else {
                        buf.push(b' ');
                    }
                    if let Value::Skipped((args, bytes)) = v {
                        buf.extend(
                            format!("<<< Skipped: args={}, bytes={} >>>", args, bytes).bytes(),
                        );
                    } else {
                        buf.extend(
                            RValue {
                                raw: self.raw,
                                value: v,
                            }
                            .try_into()
                            .unwrap_or_else(|_| vec![b'x']),
                        );
                    }
                }
                s.serialize_str(&buf.to_quoted_string())
            }
            Value::Number(n) => n.serialize(s),
            Value::Map(vs) => {
                let mut map = s.serialize_map(Some(vs.len()))?;
                for (k, v) in vs {
                    match k {
                        SimpleKey::Str(r) => {
                            map.serialize_key(&self.raw[r.clone()].to_quoted_string())?
                        }
                        SimpleKey::Literal(n) => map.serialize_key(n)?,
                    }
                    match v {
                        SimpleValue::Str(r) => {
                            map.serialize_value(&self.raw[r.clone()].to_quoted_string())?
                        }
                        SimpleValue::Number(n) => map.serialize_value(&n)?,
                    }
                }
                map.end()
            }
            Value::Skipped((args, bytes)) => {
                let mut map = s.serialize_map(Some(2))?;
                map.serialize_entry("skipped_args", args)?;
                map.serialize_entry("skipped_bytes", bytes)?;
                map.end()
            }
            Value::Literal(v) => s.collect_str(v),
        }
    }
}

impl PartialEq<str> for RValue<'_> {
    fn eq(&self, other: &str) -> bool {
        self == other.as_bytes()
    }
}

impl PartialEq<[u8]> for RValue<'_> {
    fn eq(&self, other: &[u8]) -> bool {
        if let Ok(v) = (*self).try_into() as Result<Vec<u8>, _> {
            return v == other;
        }
        false
    }
}

/// The Offset trait provides an implementation for adding offset to Range.
trait Offset {
    fn offset(&self, offset: usize) -> Self;
}

impl Offset for Range<usize> {
    fn offset(&self, offset: usize) -> Self {
        Range {
            start: self.start + offset,
            end: self.end + offset,
        }
    }
}<|MERGE_RESOLUTION|>--- conflicted
+++ resolved
@@ -115,11 +115,7 @@
 
 impl PartialEq<str> for EventID {
     fn eq(&self, other: &str) -> bool {
-<<<<<<< HEAD
-        &format!("{self}") == other
-=======
         format!("{self}") == other
->>>>>>> 84327e45
     }
 }
 
